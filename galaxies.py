import galsim
import pyfits
import os
import numpy as np
import math

from . import constants

def makeBuilder(real_galaxy, obs_type, shear_type, multiepoch, gal_dir, preload):
    """Return a GalaxyBuilder appropriate for the given options.

    @param[in] real_galaxy If True, we should use real galaxy images
                           instead of analytic models.
    @param[in] obs_type    Observation type: either "ground" or
                           "space"
    @param[in] shear_type  Shear type: either "constant" or "variable". 
                           (This information is used to decide on a scheme for shape
                           noise cancellation.)
    @param[in] multiepoch  If True, this is a multiepoch simulation, and this
                           is just the PSF of a single exposure.  If False,
                           the PSF should be that of a coadd with
                           constants.n_epochs epochs
    @param[in] gal_dir     Directory with galaxy catalog information.
    @param[in] preload     Preload the RealGalaxyCatalog for realistic galaxy branches?
    """
    return COSMOSGalaxyBuilder(real_galaxy=real_galaxy, obs_type=obs_type,
                               shear_type=shear_type, multiepoch=multiepoch,
                               gal_dir=gal_dir, preload=preload)

class GalaxyBuilder(object):

    def generateSubfieldParameters(self, rng, subfield_index):
        """Return a dict of metaparameters for the given subfield.
        These will be passed to generateCatalog when it is called.

        @param[in] rng             A galsim.UniformDeviate to be used for
                                   any random numbers.
        @param[in] subfield_index  Index of the simulated patch of sky.

        A "schema" entry is required in the returned dict: a list of
        (name, type) tuples that define the catalog fields that will
        be filled by this builder.  These field names may be used
        in catalogs that also have fields from other builders, so
        care should be taken to ensure each schema entry are unique.
        """
        raise NotImplementedError("GalaxyBuilder is abstract.")

    def generateCatalog(self, rng, catalog, parameters, variance, noise_mult, seeing):
        """Fill columns of the given catalog with per-object galaxy parameters.

        @param[in]     rng         A galsim.UniformDeviate to be used for any random numbers.
        @param[in,out] catalog     A structured NumPy array to fill.  The 'index', 'x',
                                   and 'y' columns will already be filled, and should be
                                   used when ensuring that the shape noise is pure B-mode.
                                   All columns defined by the 'schema' entry in the dict
                                   returned by generateSubfieldParameters() will also be present,
                                   and should be filled.  Other columns may be present as
                                   well, and should be ignored.
        @param[in]     parameters  A dict of metaparameters, as returned by the
                                   generateSubfieldParameters() method.
        @param[in]     variance    A typical noise variance that will be added, so we can avoid
                                   those galaxies with too high / low S/N.  This does not include
                                   any reduction in noise for the deep fields, so we can impose
                                   galaxy selection to get only those that would be seen in the
                                   non-deep fields at reasonable S/N.
        @param[in]     noise_mult  A factor by which the noise variance will be multiplied in actual
                                   image generation (will be <1 for deep fields).  This will be
                                   necessary so we can check that the requested noise variance is
                                   not below that in the real images, which would make image
                                   generation impossible for the real galaxy case.
        @param[in]     seeing      A value of seeing to use when applying cuts.  Can be None for
                                   space data (since in that case, the input seeing is ignored).
        """
        raise NotImplementedError("GalaxyBuilder is abstract.")

    def makeConfigDict(self):
        """Make the 'gal' portion of the config dict.
        """
        raise NotImplementedError("GalaxyBuilder is abstract.")

    def makeGalSimObject(self, record, parameters, xsize, ysize, rng):
        """Given a catalog record, a dict of metaparameters (as generated
        by generateCatalog() and generateSubfieldParameters(), respectively), and a
        galsim.UniformDeviate, return a pair of:
          - a galsim.GSObject that represents the galaxy (not including the shear
            due to lensing)
          - a galsim.CorrelatedNoise object that can be used to whiten the
            noise already present in the galaxy object, after the same shear
            and convolutions are applied to it as the galaxy object, or None
            if there is no noise in the galaxy object

        The returned galaxy should have all sizes in arcsec, though positional offsets can be
        specified in pixels when drawing in builder.py. Conversions can be performed using
        constants.pixel_scale when necessary.

        The maximum size of the postage stamp image that will be created is
        passed as well, to allow a RealGalaxy object to be noise-padded before
        the original pixel response is deconvolved from the noise (which should
        be done before it is returned).

        NOTE: if we want to use the galsim config interface to create images,
        we should replace this method with one that writes the relevant
        section of a config file.
        """
        raise NotImplementedError("GalaxyBuilder is abstract.")

def _gammafn(x):
    """The gamma function is present in python2.7's math module, but not 2.6.
    So try using that, and if it fails, use some code from RosettaCode:
    http://rosettacode.org/wiki/Gamma_function#Python
    """
    try:
        import math
        return math.gamma(x)
    except:
        y  = float(x) - 1.0;
        sm = _gammafn._a[-1];
        for an in _gammafn._a[-2::-1]:
            sm = sm * y + an;
        return 1.0 / sm;

_gammafn._a = ( 1.00000000000000000000, 0.57721566490153286061, -0.65587807152025388108,
              -0.04200263503409523553, 0.16653861138229148950, -0.04219773455554433675,
              -0.00962197152787697356, 0.00721894324666309954, -0.00116516759185906511,
              -0.00021524167411495097, 0.00012805028238811619, -0.00002013485478078824,
              -0.00000125049348214267, 0.00000113302723198170, -0.00000020563384169776,
               0.00000000611609510448, 0.00000000500200764447, -0.00000000118127457049,
               0.00000000010434267117, 0.00000000000778226344, -0.00000000000369680562,
               0.00000000000051003703, -0.00000000000002058326, -0.00000000000000534812,
               0.00000000000000122678, -0.00000000000000011813, 0.00000000000000000119,
               0.00000000000000000141, -0.00000000000000000023, 0.00000000000000000002
             )
 
class COSMOSGalaxyBuilder(GalaxyBuilder):
    """A GalaxyBuilder subclass for making COSMOS-based galaxies.
    """
    ## Decide on some meta-parameters.
    # What fraction of flux should we require there to be in the postage stamp?
    min_flux_frac = 0.99
    # What is minimum resolution factor to use?
    min_resolution = 1./3
    # Size rescaling to apply to simulate a fainter sample
    size_rescale = 0.6
    # Name for RealGalaxyCatalog files
    rgc_file = 'real_galaxy_catalog_23.5.fits'
    rgc_fits_file = 'real_galaxy_catalog_23.5_fits.fits'
    rgc_im_sel_file = 'real_galaxy_image_selection_info.fits'
    rgc_sel_file = 'real_galaxy_selection_info.fits'
    rgc_shapes_file = 'real_galaxy_23.5_shapes.fits'
    rgc_dmag_file = 'real_galaxy_deltamag_info.fits'
    rgc_mask_file = 'real_galaxy_mask_info.fits'
    # Minimum S/N to allow: something a bit below 20, so we don't have an absurdly sharp cutoff at
    # our target.
    sn_min = 17.0
    # Maximum S/N to allow: let's not try to make super bright objects that might not be used in a
    # typical shear analysis.
    sn_max = 100.0
    # Values of seeing for which we have precomputed results.
    min_ground_ind = 2 # array index 2 is the first for ground
    min_ground_fwhm = 0.5 # minimum value of FWHM for which results are tabulated
    ground_dfwhm = 0.15 # spacing between tabulated FWHM values
    ground_nfwhm = 4 # number of FWHM values for ground
    noise_fail_val = 1.e-10 # number to assign for negative noise variance values, then discard
    # Set up empty cache for B-mode shape noise galsim.PowerSpectrum object (will only use if
    # variable shear)
    cached_ps = None

    def __init__(self, real_galaxy, obs_type, shear_type, multiepoch, gal_dir, preload):
        """Construct for this type of branch.
        """
        # Basic parameters used by GalaxyBuilder to make decisions about galaxy population
        self.real_galaxy = real_galaxy
        self.obs_type = obs_type
        self.shear_type = shear_type
        self.multiepoch = multiepoch
        self.gal_dir = gal_dir
        if self.real_galaxy == True:
            self.preload = preload
        else:
            self.preload = False

    def generateSubfieldParameters(self, rng, subfield_index):
        # At this point, we only want to generate schema.  Everything else happens when making the
        # catalog.  The schema are different for real_galaxy and parametric galaxy branches.

        # We can only get here for the parametric galaxy case, so for now, just return schema for
        # that case.  Eventually we will have different ones based on the value of self.real_galaxy.
        # We'll also make a place-holder for approximate S/N value per galaxy based on pre-computed
        # numbers.  We will want to access this in our tests of the catalog.
        if self.real_galaxy:
            gal_schema = [("rot_angle_radians", float), ("gal_sn", float), ("cosmos_ident", int),
                          ("size_rescale", float), ("flux_rescale", float)]
        else:
            gal_schema=[("bulge_n", float), ("bulge_hlr", float),
                        ("bulge_q", float), ("bulge_beta_radians", float), ("bulge_flux", float),
                        ("disk_hlr", float), ("disk_q", float),
                        ("disk_beta_radians", float), ("disk_flux", float), ("gal_sn", float),
                        ("cosmos_ident", int), ("g1_intrinsic", float), ("g2_intrinsic", float)]
        return dict(schema=gal_schema, subfield_index=subfield_index)

    def generateCatalog(self, rng, catalog, parameters, variance, noise_mult, seeing=None):
        # Set up basic selection.
        # For space, the resolution and other selection criteria are one-dimensional arrays.
        # For ground, they are lists of galsim.LookupTables that can be used to interpolate to our
        # value of FWHM.  However, we should watch out for the min / max values of FWHM, so let's
        # check for those first.
        if self.obs_type == "ground":
            tmp_seeing = seeing
            if tmp_seeing < self.min_ground_fwhm:
                tmp_seeing = self.min_ground_fwhm
            max_ground_fwhm = self.min_ground_fwhm + self.ground_dfwhm*(self.ground_nfwhm-1)
            if tmp_seeing > max_ground_fwhm:
                tmp_seeing = max_ground_fwhm
        # For multi-epoch case, this is more complex since selection should take into account the
        # distribution of FWHM for all epochs.

        # If we haven't set up the catalog and such yet, do so now:
        if not hasattr(self,'rgc'):
            # Read in RealGalaxyCatalog, fits.
            # TODO: The question of preloading vs. not should be investigated once this branch
            # basically works.
            self.rgc = galsim.RealGalaxyCatalog(self.rgc_file, dir=self.gal_dir,
                                                preload=self.preload)
            self.fit_catalog = pyfits.getdata(os.path.join(self.gal_dir, self.rgc_fits_file))

            # Read in shapes file, to use for B-mode shape noise and for overall selection
            self.shapes_catalog = pyfits.getdata(os.path.join(self.gal_dir,
                                                              self.rgc_shapes_file))

            # Read in basic selection flags
            self.selection_catalog = pyfits.getdata(os.path.join(self.gal_dir, self.rgc_sel_file))
            # This vector is just a predetermined choice of whether to use bulgefit or sersicfit.
            self.use_bulgefit = self.selection_catalog.field('use_bulgefit')[:,0]

            # Read in selection flags based on the images:
            # Note: technically this isn't necessary for parametric fit branches, but in reality
            # these remove objects that we probably don't want in either place (e.g., too-low
            # surface brightness objects that show up as UFOs) and keep object selection consistent.
            self.im_selection_catalog = pyfits.getdata(os.path.join(self.gal_dir,
                                                                    self.rgc_im_sel_file))
            # Get the S/N in the original image, measured with an elliptical Gaussian filter
            # function.
            self.original_sn = self.im_selection_catalog.field('sn_ellip_gauss')
            # If it's a ground-based catalog, set up LookupTables to interpolate the minimum
            # variance post-whitening between FWHM values:
            if self.obs_type == "ground":
                fwhm_arr = self.min_ground_fwhm + self.ground_dfwhm*np.arange(self.ground_nfwhm)
                self.noise_min_var = []
                for obj in self.im_selection_catalog:
                    tmp_min_var = obj.field('min_var_white')[2:]
                    self.noise_min_var.append(galsim.LookupTable(fwhm_arr,tmp_min_var,f_log=True))
            # Otherwise, for space, save a single set of results depending on whether it's single
            # epoch (smaller pixels) or multiepoch (bigger pixels).
            else:
                if self.multiepoch:
                    self.noise_min_var = self.im_selection_catalog.field('min_var_white')[:,1]
                else:
                    self.noise_min_var = self.im_selection_catalog.field('min_var_white')[:,0]

            # Read in catalog that tells us how the galaxy magnitude from Claire's fits differs from
            # that in the COSMOS catalog.  This can be used to exclude total screwiness, objects
            # overly affected by blends, UFOs, and other junk like that.
            dmag_catalog = pyfits.getdata(os.path.join(self.gal_dir, self.rgc_dmag_file))
            self.dmag = dmag_catalog.field('delta_mag')

            # Read in the catalog that tells us which galaxies might have masking issues that make
            # the postage stamps too funky to use.
            mask_catalog = pyfits.getdata(os.path.join(self.gal_dir, self.rgc_mask_file))
            self.average_mask_adjacent_pixel_count = \
                mask_catalog['average_mask_adjacent_pixel_count']
            self.peak_image_pixel_count = mask_catalog['peak_image_pixel_count']
            self.peak_image_pixel_count[self.peak_image_pixel_count == 0.] = 1.e-4
            self.min_mask_dist_pixels = mask_catalog['min_mask_dist_pixels']

            # If this is a ground-based calculation, then set up LookupTables to interpolate
            # max_variance and resolutions between FWHM values.
            if self.obs_type == "ground":
                self.noise_max_var = []
                self.flux_frac = []
                self.resolution = []
                for obj in self.selection_catalog:
                    tmp_max_var = obj.field('max_var')[1:]
                    if np.any(tmp_max_var < self.noise_fail_val):
                        tmp_max_var = np.zeros_like(tmp_max_var) + self.noise_fail_val
                    self.noise_max_var.append(galsim.LookupTable(fwhm_arr,tmp_max_var,f_log=True))
                    self.flux_frac.append(galsim.LookupTable(fwhm_arr,obj.field('flux_frac')[1:]))
                    self.resolution.append(galsim.LookupTable(fwhm_arr,obj.field('resolution')[1:]))
            # But if it's a space-based catalog, then just have arrays for each of the selection 
            # flags.
            else:
                self.noise_max_var = self.selection_catalog.field('max_var')[:,0]
                self.flux_frac = self.selection_catalog.field('flux_frac')[:,0]
                self.resolution = self.selection_catalog.field('resolution')[:,0]
 
        # First we set up the quantities that we need to apply basic selection, and that depend on
        # the type of simulation (ground / space, and ground-based seeing):
        #   able to measure shapes for basic tests of catalog
        #   fraction of flux in our postage stamp size [given seeing]
        #   resolution [given seeing]
        #   min noise variance post-whitening
        indices = np.arange(self.rgc.nobjects)
        if self.obs_type == "space":
            noise_max_var = self.noise_max_var
            flux_frac = self.flux_frac
            resolution = self.resolution
            noise_min_var = self.noise_min_var
        else:
            noise_max_var = np.zeros(self.rgc.nobjects)
            flux_frac = np.zeros(self.rgc.nobjects)
            resolution = np.zeros(self.rgc.nobjects)
            noise_min_var = np.zeros(self.rgc.nobjects)
            for gal_ind in range(self.rgc.nobjects):
                noise_max_var[gal_ind] = self.noise_max_var[gal_ind](tmp_seeing)
                flux_frac[gal_ind] = self.flux_frac[gal_ind](tmp_seeing)
                resolution[gal_ind] = self.resolution[gal_ind](tmp_seeing)
                noise_min_var[gal_ind] = self.noise_min_var[gal_ind](tmp_seeing)

        # We need to estimate approximate S/N values for each object, by comparing with a
        #   precalculated noise variance for S/N=20 that comes from using the fits.  Some of the
        #   values are junk for galaxies that have failure flags, so we will only do the calculation
        #   for those with useful values of noise_max_var.  Here we use the variance that isn't for
        #   deep fields even if we're in a deep field, because we want to require that the object
        #   would be seen at S/N>=20 if the field weren't deep.
        approx_sn_gal = np.zeros(self.rgc.nobjects)
        approx_sn_gal[noise_max_var > self.noise_fail_val] = \
            20.0*np.sqrt(noise_max_var[noise_max_var > self.noise_fail_val] / variance)

        # Apply all selections: (1) no problematic flags, (2) magnitudes in Claire's catalog and
        # COSMOS catalog should differ by <=1, (3) a large fraction of the flux should be
        # in the postage stamp, (4) object should be resolved, (5, 6) SN should be in the [min, max]
        # range, (7) maximum noise variance to add should not be nonsense.
        # And for variable shear, we need to require a shape to be used for B-mode shape noise.
        # This means proper flags, and |e| < 1.  However, for uniformity of selection we will also
        # impose this cut on constant shear sims.
        # In addition, for realistic galaxies, we require (a) that the S/N in the original image be
        # >=20 [really we want higher since we're adding noise, but mostly we're using this as a
        # loose filter to get rid of junk], and (b) that the requested noise variance in the sims
        # should be > the minimum noise variance that is possible post-whitening.  We impose these
        # even for parametric fits, just because the failures tend to be ones with problematic fits
        # as well, and impose the cut for the variance in the deep fields since we want to represent
        # the same variance in both deep and wide.  We don't
        # include any change in variance for multiepoch because the original noise gets decreased by
        # some factor as well.  We include a 4% fudge factor here because the minimum noise
        # variance post-whitening was estimated in a preprocessing step that didn't include some
        # details of the real simulations.
        # And yet another set of cuts: to avoid postage stamps with poor masking of nearby objects /
        # shredding of the central object, we apply cuts on the minimum distance from the center
        # of the image to a masked pixel in pixels, and on the flux in the nearest masked region
        # compared to the peak image flux.
        e1 = self.shapes_catalog.field('e1')
        e2 = self.shapes_catalog.field('e2')
        e_test = np.sqrt(e1**2 + e2**2)
        mask_cond = np.logical_or.reduce(
            [self.min_mask_dist_pixels > 11,
            self.average_mask_adjacent_pixel_count/self.peak_image_pixel_count < 0.2
             ])
        cond = np.logical_and.reduce(
            [self.selection_catalog.field('to_use') == 1,
             np.abs(self.dmag) < 0.8,
             flux_frac >= self.min_flux_frac,
             resolution >= self.min_resolution,
             approx_sn_gal >= self.sn_min,
             approx_sn_gal <= self.sn_max,
             noise_max_var > self.noise_fail_val,
             self.shapes_catalog.field('do_meas') > -0.5,
             e_test < 1.,
             self.original_sn >= 20.,
             noise_min_var <= 0.96*variance*constants.deep_variance_mult,
             mask_cond
             ])
        useful_indices = indices[cond]
<<<<<<< HEAD
        # Note on the two image-based cuts: without them, for some example run, we kept the
        # following numbers of galaxies in regular (not deep) fields -
        # ground (seeing 0.82): 11122
        # space: 34577
        # After imposing them, we kept the following numbers - 
        # ground: 10222 (cut 900, or 8%)
        # space: 33402 (cut 1175, or 4%)
        # Note that ~2400 objects out of 56k have S/N in the original image that is below our
        # threshold, but some of those must be eliminated by other cuts we're already making, which
        # is what I would have expected.  The S/N cut seems to be dominating over the minimum
        # variance cut by a lot, but I'm leaving the latter in for now in case it becomes more
        # important later if we change other things.
=======
        print "Possible galaxies: ",len(useful_indices)
        # Note on the two image-based cuts: without them, for some example run, we lost a few %
        # (ground) and ~20% (space) of the sample.  For the latter, the change is driven by the fact
        # that more noise has to be added to whiten, so it's harder to pass the minimum-variance cut
        # for the deep fields.
>>>>>>> c7bfcb38
        # Note on the two mask cuts: when we impose these, the sample for space-based sims decreases
        # by another 1%.

        # In the next bit, we choose a random selection of objects to use out of the above
        # candidates.  Note that this part depends on const vs. variable shear, since the number to
        # draw depends on the method of b-mode shape noise.
        if self.shear_type == "constant":
            n_to_select = constants.nrows*constants.ncols/2
        else:
            n_to_select = constants.nrows*constants.ncols

        # Select an index out of these, at random; however, need to apply size-dependent weight
        # because of failure to make postage stamps preferentially for large galaxies.
        #   Note: no weighting to account for known LSS fluctuations in COSMOS field.
        use_indices = np.zeros(n_to_select)
        for ind in range(n_to_select):
            # Select a random value in [0...len(useful_indices)-1], which tells the index in the
            # rgc.
            rand_value = int(np.floor(rng() * len(useful_indices)))
            rand_index = np.int(useful_indices[rand_value])

            # Also select a test random number from 0-1.
            test_rand = rng()

            # If that test random number is > the weight for that galaxy in the rgc, then try again;
            # otherwise, keep.
            while test_rand > self.rgc.weight[rand_index]:
                rand_value = int(np.floor(rng() * len(useful_indices)))
                rand_index = useful_indices[rand_value]
                test_rand = rng()
            use_indices[ind] = np.int(rand_index)

        # Set up arrays with indices and rotation angles to ensure shape noise cancellation.  The
        # method of doing this depends on the shear type.
        all_indices = np.zeros(constants.nrows*constants.ncols)
        rot_angle = np.zeros(constants.nrows*constants.ncols)
        # However, we first get some basic information about the galaxies which will be necessary
        # for tests of shape noise cancellation, whether for constant or variable shear.
        e1 = self.shapes_catalog.field('e1')
        e2 = self.shapes_catalog.field('e2')
        emag = np.sqrt(e1**2 + e2**2)
        ephi = 0.5 * np.arctan2(e2, e1)
        # Only do e->g conversion for those with |e|<1; those that violate that condition should
        # already have been excluded using flags.
        gmag = np.zeros_like(emag)
        gmag[emag<1.] = emag[emag<1.] / (1.0+np.sqrt(1.0 - emag[emag<1.]**2))
        if self.shear_type == "constant":
            # Make an array containing all indices (each repeated twice) but with rotation angle of
            # pi/2 for the second set.  Include a random rotation to get rid of any coherent shear
            # in the COSMOS galaxies.
            all_indices[0:n_to_select] = use_indices
            all_indices[n_to_select:constants.nrows*constants.ncols] = use_indices
            for ind in range(0,n_to_select):
                rot_angle[ind] = rng() * np.pi
            rot_angle[n_to_select:constants.nrows*constants.ncols] = np.pi/2. + \
                rot_angle[0:n_to_select]
            # But it would be kind of silly to include them in this order, so scramble them.  My
            # favorite python routine for this is np.random.permutation, but we have to make sure to
            # give it a random seed first (chosen from our own RNG) so that this process will be
            # repeatable.
            np.random.seed(int(rng() * 1000))
            perm_array = np.random.permutation(constants.nrows*constants.ncols)
            all_indices = all_indices[perm_array]
            rot_angle = rot_angle[perm_array]
        else:
            g1 = gmag[use_indices.astype(int)] * np.cos(2.*ephi[use_indices.astype(int)])
            g2 = gmag[use_indices.astype(int)] * np.sin(2.*ephi[use_indices.astype(int)])
            gvar = g1.var() + g2.var()
<<<<<<< HEAD
            # Increase kmax_factor based on leakage discovery
            kmax_factor = 16
            ps = galsim.PowerSpectrum(
                b_power_function=lambda k_arr : gvar * np.ones_like(k_arr) / float(kmax_factor**2))
            g1_b, g2_b = ps.buildGrid(
                grid_spacing=1., ngrid=constants.nrows, rng=rng, kmax_factor=kmax_factor)
=======
            # First, generate a B-mode shape noise field, or use the tabulated one if we're not the
            # first subfield in a field.  We have to choose a variance based on the p(|g|) for the
            # galaxies that we're actually using (will assume this is basically constant across
            # subfields, which should be true when selecting ~10k galaxies).
            # First check if cache is empty or if this is the first subfield in a field, so we know
            # whether to use cached shape noise field (we use n_subfields_per_field based on
            # variable shear, which is the same for const or variable PSF, so fudge this since
            # galaxy builders don't have a variable_psf attribute).  Much of the code below comes
            # from shear.py, which does operationally the same thing to the cosmological shear
            # field.
            n_subfields_per_field = constants.n_subfields_per_field[self.shear_type][True]
            if self.cached_ps is None or \
                    parameters["galaxy"]["subfield_index"] % n_subfields_per_field == 0:
                # Make the power spectrum object
                self.cached_ps = galsim.PowerSpectrum(
                    b_power_function=lambda k_arr : gvar*np.ones_like(k_arr)
                    )

                # Define the grid on which we want to get shears.
                # This is a little tricky: we have a setup for subfield locations within the field
                # that is defined in builder.py function generateSubfieldOffsets.  The first
                # subfield is located at the origin, and to represent it alone, we would need a
                # constants.nrows x constants.ncols grid of shears.  But since we subsample by a
                # parameter given as constants.subfield_grid_subsampling, each grid dimension must
                # be larger by that amount.
                if constants.nrows != constants.ncols:
                    raise NotImplementedError("Currently variable shear grids require nrows=ncols")
                n_grid = constants.subfield_grid_subsampling * constants.nrows
                grid_spacing = constants.image_size_deg / n_grid

                # Run buildGrid() to get the shears and convergences on this grid.  However, we also
                # want to effectively change the value of k_min that is used for the calculation, to
                # get a reasonable shear correlation function on large scales without excessive
                # truncation.  TODO: check that this value of kmin_factor is adequate!  We also
                # define a grid center such that the position of the first pixel is (0,0).
                grid_center = 0.5 * (constants.image_size_deg - grid_spacing)
                self.cached_ps.buildGrid(grid_spacing = grid_spacing,
                                         ngrid = n_grid,
                                         units = galsim.degrees,
                                         rng = rng,
                                         center = (grid_center, grid_center),
                                         kmin_factor = 3)

            # Now we either built up a new cached B-mode shape noise field, or ascertained that we
            # should use a cached one.  We can now obtain g1 and g2 values for this B-mode shape
            # noise field at the positions of the galaxies in this particular subfield.  This is
            # fastest if done all at once, with one call to getLensing.  And this is actually
            # slightly tricky, because we have to take into account:
            #    (1) The position of the galaxy within the subfield.
            #    (2) The offset of the subfield with respect to the field.
            # And make sure we've gotten the units right for both of these.  We are ignoring
            # centroid shifts of order 1 pixel (max 0.2" for ground data) which can occur within an
            # image.
            #
            # We can define object indices in x, y directions - i.e., make indices that range
            # from 0 to constants.nrows-1.
            xsize = constants.xsize[self.obs_type][self.multiepoch]
            ysize = constants.ysize[self.obs_type][self.multiepoch]
            x_ind = (catalog["x"]+1+0.5*xsize)/xsize-1
            y_ind = (catalog["y"]+1+0.5*ysize)/ysize-1
            # Turn this into (x, y) positions within the subfield, in degrees.
            x_pos = x_ind * constants.image_size_deg / constants.nrows
            y_pos = y_ind * constants.image_size_deg / constants.ncols
            # But now we have to add the subfield offset.  These are calculated as a fraction of the
            # separation between galaxies, so we have to convert to degrees.
            x_pos += parameters["subfield_offset"][0] * constants.image_size_deg / constants.nrows
            y_pos += parameters["subfield_offset"][1] * constants.image_size_deg / constants.ncols
            g1_b, g2_b = self.cached_ps.getShear(pos=(x_pos, y_pos), units=galsim.degrees)
>>>>>>> c7bfcb38
            gmag_b = np.sqrt(g1_b**2 + g2_b**2)
            if np.any(gmag_b > 1.):
                # The shear field generated with this B-mode power function is not limited to
                # |g|<1.  We have to fix these:
                fix_ind = gmag_b > 1.
                g1_b[fix_ind] /= gmag_b[fix_ind]**2
                g2_b[fix_ind] /= gmag_b[fix_ind]**2
                gmag_b[fix_ind] = np.sqrt(g1_b[fix_ind]**2 + g2_b[fix_ind]**2)
            gphi_b = 0.5 * np.arctan2(g2_b, g1_b)

            # Match |g| between real galaxies and B-mode shape noise field according to ranking.
            ind_sorted_gmag_b = np.argsort(gmag_b.flatten())
            ind_sorted_gmag = np.argsort(gmag[use_indices.astype(int)].flatten())
            sorted_gmag_dict = {}
            for ind in range(constants.nrows * constants.ncols):
                sorted_gmag_dict[ind_sorted_gmag_b[ind]] = use_indices[ind_sorted_gmag[ind]]
            sorted_use_indices = np.array([sorted_gmag_dict[ind] 
                                           for ind in range(constants.nrows*constants.ncols)])
            target_beta = gphi_b.flatten()
            actual_beta = ephi[sorted_use_indices.astype(int)]
            all_indices = sorted_use_indices.astype(int)
            rot_angle = target_beta - actual_beta

        # To populate catalog with fluxes, we need the number of epochs into which the flux should
        # be split.
        if self.multiepoch:
            n_epochs = constants.n_epochs
        else:
            n_epochs = 1

        # Now that we know which galaxies to use in which order, and with what rotation angles, we
        # will populate the catalog.  The next bit of code depends quite a bit on whether it is a
        # real_galaxy or parametric galaxy experiment.  This is also where we specify flux and size
        # rescalings to mimic the deeper sample.
        ind = 0
        for record in catalog:
            record["cosmos_ident"] = self.fit_catalog[all_indices[ind]].field('ident')
            if self.real_galaxy:
                record["gal_sn"] = approx_sn_gal[all_indices[ind]]
                record["rot_angle_radians"] = rot_angle[ind]
                record["size_rescale"] = self.size_rescale
                record["flux_rescale"] = 1. / n_epochs
            else:
                # First save intrinsic shape information.
                if self.shear_type == "variable":
                    final_g = galsim.Shear(g = gmag[all_indices[ind]],
                                           beta=target_beta[ind]*galsim.radians)
                else:
                    final_g = galsim.Shear(
                        g = gmag[all_indices[ind]],
                        beta=(ephi[all_indices[ind]]+rot_angle[ind])*galsim.radians
                        )
                record["g1_intrinsic"] = final_g.g1
                record["g2_intrinsic"] = final_g.g2
                # Then save information that depends on whether we use 1- or 2-component fits.
                if self.use_bulgefit[all_indices[ind]] == 1.:
                    params = self.fit_catalog[all_indices[ind]].field('bulgefit')

                    bulge_q = params[11]
                    bulge_beta = params[15]*galsim.radians + rot_angle[ind]*galsim.radians
                    bulge_hlr = 0.03*self.size_rescale*np.sqrt(bulge_q)*params[9] # arcsec
                    # Factor of 0.03^2 in line below is because of Claire's normalization
                    # conventions when fitting.
                    # It is needed if we're drawing with 'flux' normalization convention.
                    bulge_flux = \
                        2.0*np.pi*3.607*(bulge_hlr**2)*params[8]/self.size_rescale**2/(0.03**2) 

                    disk_q = params[3]
                    disk_beta = params[7]*galsim.radians + rot_angle[ind]*galsim.radians
                    disk_hlr = 0.03*self.size_rescale*np.sqrt(disk_q)*params[1] # arcsec
                    disk_flux = \
                        2.0*np.pi*1.901*(disk_hlr**2)*params[0]/self.size_rescale**2/(0.03**2)

                    record["gal_sn"] = approx_sn_gal[all_indices[ind]]
                    bulge_frac = bulge_flux / (bulge_flux + disk_flux)
                    record["bulge_n"] = 4.0
                    record["bulge_hlr"] = bulge_hlr
                    record["bulge_q"] = bulge_q
                    record["bulge_beta_radians"] = bulge_beta/galsim.radians
                    record["bulge_flux"] = bulge_flux / n_epochs
                    record["disk_hlr"] = disk_hlr
                    record["disk_q"] = disk_q
                    record["disk_beta_radians"] = disk_beta/galsim.radians
                    record["disk_flux"] = disk_flux / n_epochs
                else:
                    # Make a single Sersic model instead
                    params = self.fit_catalog[all_indices[ind]].field('sersicfit')
                    gal_n = params[2]
                    # Fudge this if it is at the edge.  Now that GalSim #325 and #449 allow Sersic n
                    # in the range 0.3<=n<=6, the only problem is that Claire occasionally goes as
                    # low as n=0.2.
                    if gal_n < 0.3: gal_n = 0.3
                    gal_q = params[3]
                    gal_beta = params[7]*galsim.radians + rot_angle[ind]*galsim.radians
                    gal_hlr = 0.03*self.size_rescale*np.sqrt(gal_q)*params[1]
                    tmp_ser = galsim.Sersic(gal_n, half_light_radius=1.)
                    gal_bn = (1./tmp_ser.getScaleRadius())**(1./gal_n)
                    prefactor = gal_n * _gammafn(2.*gal_n) * math.exp(gal_bn) / (gal_bn**(2.*gal_n))
                    gal_flux = 2.*np.pi*prefactor*(gal_hlr**2)*params[0]/self.size_rescale**2/0.03**2
                    record["gal_sn"] = approx_sn_gal[all_indices[ind]]
                    record["bulge_n"] = gal_n
                    record["bulge_hlr"] = gal_hlr
                    record["bulge_q"] = gal_q
                    record["bulge_beta_radians"] = gal_beta/galsim.radians
                    record["bulge_flux"] = gal_flux / n_epochs
                    record["disk_hlr"] = 1.0
                    record["disk_q"] = 1.0
                    record["disk_beta_radians"] = 0.0
                    record["disk_flux"] = 0.0
            ind += 1

    def makeConfigDict(self):
        if self.real_galaxy:
            return self.makeConfigDictReal()
        else:
            return self.makeConfigDictParametric()

    def makeConfigDictParametric(self):
        d = {
            'type' : 'Sum',
            'items' : [
                {
                    'type' : 'Sersic',
                    'n' : { 'type' : 'Catalog', 'col' : 'bulge_n' },
                    'half_light_radius' : { 'type' : 'Catalog', 'col' : 'bulge_hlr' },
                    'ellip' : {
                        'type' : 'QBeta',
                        'q' : { 'type' : 'Catalog', 'col' : 'bulge_q' },
                        'beta' : { 'type' : 'Rad',
                                   'theta' : { 'type' : 'Catalog', 'col' : 'bulge_beta_radians' } 
                                 },
                    },
                    'flux' : { 'type' : 'Catalog', 'col' : 'bulge_flux' }
                },
                {
                    'type' : 'Exponential',
                    'half_light_radius' : { 'type' : 'Catalog', 'col' : 'disk_hlr' },
                    'ellip' : {
                        'type' : 'QBeta',
                        'q' : { 'type' : 'Catalog', 'col' : 'disk_q' },
                        'beta' : { 'type' : 'Rad',
                                   'theta' : { 'type' : 'Catalog', 'col' : 'disk_beta_radians' } 
                                 },
                    },
                    'flux' : { 'type' : 'Catalog', 'col' : 'disk_flux' }
                }
            ]
        }
        return d

    def makeConfigDictReal(self):
        noise_pad_size = int(np.ceil(constants.xsize[self.obs_type][self.multiepoch] *
                                     np.sqrt(2.) * 
                                     constants.pixel_scale[self.obs_type][self.multiepoch]))
        d = {
            'type' : 'RealGalaxy',
            'id' : { 'type' : 'Catalog', 'col' : 'cosmos_ident' },
            'noise_pad_size' : noise_pad_size,
            'dilate' : { 'type' : 'Catalog', 'col' : 'size_rescale' },
            'scale_flux' : { 'type' : 'Catalog', 'col' : 'flux_rescale' },
            'rotate' : { 'type' : 'Rad',
                         'theta' : { 'type' : 'Catalog', 'col' : 'rot_angle_radians' } 
                       },
            'whiten' : True
        }
        return d

    def makeGalSimObject(self, record, parameters, xsize, ysize, rng):
        if self.real_galaxy:
            return self.makeGalSimObjectReal(record, parameters, xsize, ysize, rng)
        else:
            return self.makeGalSimObjectParametric(record, parameters, xsize, ysize, rng)

    def makeGalSimObjectParametric(self, record, parameters, xsize, ysize, rng):
        # Specify sizes in arcsec.
        if record['bulge_flux'] > 0.:
            # First make a bulge
            bulge = galsim.Sersic(record['bulge_n'], flux = record['bulge_flux'],
                                  half_light_radius = record['bulge_hlr'])
            if record['bulge_q'] < 1.:
                bulge.applyShear(q=record['bulge_q'],
                                 beta=record['bulge_beta_radians']*galsim.radians)

        # Then optionally make a disk
        if record['disk_flux'] > 0.:
            disk = galsim.Exponential(flux = record['disk_flux'],
                                      half_light_radius = record['disk_hlr'])
            if record['disk_q'] < 1.:
                disk.applyShear(q=record['disk_q'],
                                beta=record['disk_beta_radians']*galsim.radians)
            if record['bulge_flux'] > 0.:
                return bulge+disk
            else:
                return disk
        else:
            return bulge

    def makeGalSimObjectReal(self, record, parameters, xsize, ysize, rng):
        # First set up the basic RealGalaxy.  But actually, to do that, we need to check that we
        # have a RealGalaxyCatalog already read in.  This happens in the generateCatalog step, but
        # if we are running great3.run() only for later steps in the analysis process, then
        # generateCatalog isn't run, so the galaxy builder won't have a stored RealGalaxyCatalog
        # attribute.  Check and read it in if necessary, before trying to make a RealGalaxy.
        if not hasattr(self,'rgc'):
            # Read in RealGalaxyCatalog, fits.
            # TODO: The question of preloading vs. not should be investigated once this branch
            # basically works.
            self.rgc = galsim.RealGalaxyCatalog(self.rgc_file, dir=self.gal_dir,
                                                preload=self.preload)
        noise_pad_size = int(np.ceil(constants.xsize[self.obs_type][self.multiepoch] *
                                     np.sqrt(2.) * 
                                     constants.pixel_scale[self.obs_type][self.multiepoch]))
        gal = galsim.RealGalaxy(self.rgc, rng=rng, id=record['cosmos_ident'],
                                noise_pad_size=noise_pad_size)
        
        # Rescale its size.
        gal.applyDilation(record['size_rescale'])
        # Rotate.
        gal.applyRotation(record['rot_angle_radians']*galsim.radians)
        # Rescale its flux.
        gal *= record['flux_rescale']
        return gal<|MERGE_RESOLUTION|>--- conflicted
+++ resolved
@@ -369,26 +369,11 @@
              mask_cond
              ])
         useful_indices = indices[cond]
-<<<<<<< HEAD
-        # Note on the two image-based cuts: without them, for some example run, we kept the
-        # following numbers of galaxies in regular (not deep) fields -
-        # ground (seeing 0.82): 11122
-        # space: 34577
-        # After imposing them, we kept the following numbers - 
-        # ground: 10222 (cut 900, or 8%)
-        # space: 33402 (cut 1175, or 4%)
-        # Note that ~2400 objects out of 56k have S/N in the original image that is below our
-        # threshold, but some of those must be eliminated by other cuts we're already making, which
-        # is what I would have expected.  The S/N cut seems to be dominating over the minimum
-        # variance cut by a lot, but I'm leaving the latter in for now in case it becomes more
-        # important later if we change other things.
-=======
         print "Possible galaxies: ",len(useful_indices)
         # Note on the two image-based cuts: without them, for some example run, we lost a few %
         # (ground) and ~20% (space) of the sample.  For the latter, the change is driven by the fact
         # that more noise has to be added to whiten, so it's harder to pass the minimum-variance cut
         # for the deep fields.
->>>>>>> c7bfcb38
         # Note on the two mask cuts: when we impose these, the sample for space-based sims decreases
         # by another 1%.
 
@@ -457,14 +442,6 @@
             g1 = gmag[use_indices.astype(int)] * np.cos(2.*ephi[use_indices.astype(int)])
             g2 = gmag[use_indices.astype(int)] * np.sin(2.*ephi[use_indices.astype(int)])
             gvar = g1.var() + g2.var()
-<<<<<<< HEAD
-            # Increase kmax_factor based on leakage discovery
-            kmax_factor = 16
-            ps = galsim.PowerSpectrum(
-                b_power_function=lambda k_arr : gvar * np.ones_like(k_arr) / float(kmax_factor**2))
-            g1_b, g2_b = ps.buildGrid(
-                grid_spacing=1., ngrid=constants.nrows, rng=rng, kmax_factor=kmax_factor)
-=======
             # First, generate a B-mode shape noise field, or use the tabulated one if we're not the
             # first subfield in a field.  We have to choose a variance based on the p(|g|) for the
             # galaxies that we're actually using (will assume this is basically constant across
@@ -533,7 +510,6 @@
             x_pos += parameters["subfield_offset"][0] * constants.image_size_deg / constants.nrows
             y_pos += parameters["subfield_offset"][1] * constants.image_size_deg / constants.ncols
             g1_b, g2_b = self.cached_ps.getShear(pos=(x_pos, y_pos), units=galsim.degrees)
->>>>>>> c7bfcb38
             gmag_b = np.sqrt(g1_b**2 + g2_b**2)
             if np.any(gmag_b > 1.):
                 # The shear field generated with this B-mode power function is not limited to
