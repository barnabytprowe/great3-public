"""@file evaluate.py

Module containing functions for the evaluation of the constant and variable shear-type branches
of the GREAT3 Challenge.

Constant shear branches
-----------------------
Each submission file (one per branch) should take the format of a 3-column ASCII catalog, e.g.:

    #  SUBFIELD_INDEX  G1  G2
    0   -.26664  0.11230
    1   -.13004  0.48103
    ...

or similar.  The hashed header/comment can be omitted, and almost all formats for the numbers are
fine.  The main criterion to be satisfied is that after

    >>> data = np.loadtxt(submission_file)

the `data` object must be a NumPy array with shape `(NSUBFIELDS, 3)`, where `NSUBFIELDS` is the
total number of subfields in the branch (currently fixed at 200).

In addition, the array slice `data[:, 0]` must be the subfield number in ascending order from `0` to
`NSUBFIELDS - 1`.  The array slices `data[:, 1]` and `data[:, 2]` must be the corresponding
estimates of mean shear g1 and g2 in each subfield.

In these details the submission should match the output of the helper script `presubmission.py`
available at https://github.com/barnabytprowe/great3-public .
 
Variable shear branches
-----------------------
Each submission file (one per branch) should take the format of an ASCII catalog with a minimum of
3 columns as in the following example:

    # FIELD_INDEX  THETA [degrees]  MAP_E
    0  0.0246  2.5650e-06
    0  0.0372  4.1300e-06
    ...

The `FIELD_INDEX` will be an integer between 0 and 9.  `THETA` should be a sequence of floats giving
the annular bin centres in degrees; these are logarithmically spaced between the minimum separation
considered (0.01 degrees) and the maximum (10.0 degrees).  `MAP_E` is the E-mode aperture mass
dispersion.  `FIELD`, `THETA` (and the thus corresponding `MAP_E` entries) must be ordered as in the
output of `presubmission.py`.

The hashed header/comment can be omitted.  Additional columns can be present provided that the
location and order of the three described above  Additional columns can be present provided that the
location and order of the three described above.  An example of this is the output of 
`presubmission.py` for variable shear branches, which also append columns for the B-mode aperture
mass dispersion and a (shot noise only) error estimate.

After

    >>> data = np.loadtxt(submission_file)

the `data` object must be a NumPy array with shape `(NFIELDS * NBINS_THETA, n)`, where `NFIELDS` is
the total number of fields in the branch (currently fixed at 10), `NBINS_THETA` is the number of
annular bins in angle used to estimate Map_E in each field (currently fixed at 15), and `n >= 3`.

As mentioned, in these details the submission should match the output of the helper script
`presubmission.py` available at https://github.com/barnabytprowe/great3-public .
"""

import os
import sys
import logging
import numpy as np
sys.path.append(os.path.join("..", ".."))
import great3sims
import great3sims.mapper
try:
    import g3metrics
except ImportError:
    path, module = os.path.split(__file__)
    sys.path.append(os.path.join(path, "..", "..", "metrics")) # Appends the great3-private/metrics
                                                               # folder to path
    import g3metrics

NFIELDS = 10     # Total number of fields
NSUBFIELDS = 200 # Total number of subfields, not necessarily equal to the number of subfields made
                 # in mass_produce as that script also generates the deep fields
NSUBFIELDS_PER_FIELD = NSUBFIELDS / NFIELDS
NGALS_PER_SUBFIELD = 10000 # 100x100 galaxies per subfield

CFID = 2.e-4
MFID = 2.e-3

XMAX_GRID_DEG = 10.0 # Maximum image spatial extent in degrees
DX_GRID_DEG = 0.1    # Grid spacing in degrees

THETA_MIN_DEG = 0.02 # Minimum and maximum angular scales for logarithmic bins used to calculate the
THETA_MAX_DEG = 10.0 # aperture mass disp. - MUST match specs given to participants - in degrees
NBINS_THETA = 15     # Number of logarithmic bins theta for the aperture mass dispersion

EXPECTED_THETA = np.array([ # Array of theta values expected in submissions, good to 3 d.p.
<<<<<<< HEAD
    0.0246, 0.0372,  0.0563,  0.0853,  0.129 ,  0.1953,  0.2955, 0.4472,  0.6768,  1.0242,  1.5499,
    2.3455,  3.5495,  5.3716, 8.1289] * NFIELDS)
=======
    0.0246,  0.0372,  0.0563,  0.0853,  0.1290,  0.1953,  0.2955, 0.4472,  0.6768,  1.0242,  1.5499,
    2.3455,  3.5495,  5.3716,  8.1289] * NFIELDS)

USEBINS = np.array([ # Which of the theta bins above to actually use in calculating the metric?
    False,   False,   False,   True,    True,    True,    True,   True,    True,    True,    True,
    True,    True,    False,   False] * NFIELDS) # Note the *NFIELDS to match per-field theta layout
>>>>>>> d5772254

STORAGE_DIR = "./metric_calculation_products" # Folder into which to store useful intermediate
                                              # outputs of metric calculations (e.g. rotation files,
                                              # dicts, mapE tables) which need be calculated only
                                              # once
TRUTH_DIR = "/Users/browe/great3/truth-alpha-release-2" # Root folder in which the truth values are
                                                        # unpacked (admin only)

SUBFIELD_DICT_FILE_PREFIX = "subfield_dict_"
GTRUTH_FILE_PREFIX = "gtruth_"
ROTATIONS_FILE_PREFIX = "rotations_"
OFFSETS_FILE_PREFIX = "offsets_"
MAPETRUTH_FILE_PREFIX = "mapEtruth_"

NORMALIZATION_CONSTANT = 1.089 
NORMALIZATION_VARIABLE = 1.26856e-4 # Factor comes from tests with new geometry (good to \pm 0.6%) 


def get_generate_const_truth(experiment, obs_type, truth_dir=TRUTH_DIR, storage_dir=STORAGE_DIR,
                             logger=None):
    """Get or generate arrays of subfield_index, g1true, g2true, each of length `NSUBFIELDS`.

    If the gtruth file has already been built for this constant shear branch, loads and returns the
    saved copies.

    If the array of truth values has not been built, or is older than the first entry in the set of
    shear_params files, the arrays are built first, saved to file, then returned.

    @param experiment     Experiment for this branch, one of 'control', 'real_galaxy',
                          'variable_psf', 'multiepoch', 'full'
    @param obs_type       Observation type for this branch, one of 'ground' or 'space'
    @param storage_dir    Directory from/into which to load/store rotation files
    @param truth_dir      Root directory in which the truth information for the challenge is stored
    @param logger         Python logging.Logger instance, for message logging
    @return subfield_index, g1true, g2true
    """
    gtruefile = os.path.join(storage_dir, GTRUTH_FILE_PREFIX+experiment[0]+obs_type[0]+"c.asc")
    mapper = great3sims.mapper.Mapper(truth_dir, experiment, obs_type, "constant")
    use_stored = True
    if not os.path.isfile(gtruefile):
        use_stored = False
        if logger is not None:
            logger.info(
                "First build of shear truth tables using values from "+
                os.path.join(mapper.full_dir, "shear_params-*.yaml"))
    else:
        # Compare timestamps for the gtruefile and the first shear_params file
        # (subfield = 000) for this branch.  If the former is older than the latter, or this file,
        # force rebuild...
        gtruemtime = os.path.getmtime(gtruefile)
        shear_params_file = os.path.join(mapper.full_dir, "shear_params-000.yaml")
        shear_params_mtime = os.path.getmtime(shear_params_file)
        if gtruemtime < shear_params_mtime or gtruemtime < os.path.getmtime(__file__):
            use_stored = False
            if logger is not None:
                logger.info(
                    "Updating out-of-date shear truth tables using newer values from "+
                    os.path.join(mapper.full_dir, "shear_params-*.yaml"))
    # Then load or build (and save) the array of truth values per subfield
    if use_stored:
        if logger is not None:
            logger.info("Loading shear truth tables from "+gtruefile) 
        gtruedata = np.loadtxt(gtruefile)
    else: 
        params_prefix = os.path.join(mapper.full_dir, "shear_params-") 
        gtruedata = np.empty((NSUBFIELDS, 3))
        import yaml
        gtruedata[:, 0] = np.arange(NSUBFIELDS)
        for i in range(NSUBFIELDS):

            params_file = params_prefix+("%03d" % i)+".yaml"
            with open(params_file, "rb") as funit:
                gdict = yaml.load(funit)
                gtruedata[i, 1] = gdict["g1"]
                gtruedata[i, 2] = gdict["g2"]

        if logger is not None:
            logger.info("Saving shear truth table to "+gtruefile)
        if not os.path.isdir(storage_dir):
            os.mkdir(storage_dir)
        with open(gtruefile, "wb") as fout:
            fout.write("# True shears for "+experiment+"-"+obs_type+"-constant\n")
            fout.write("# subfield_index  g1true  g2true\n")
            np.savetxt(fout, gtruedata, fmt=" %4d %+.18e %+.18e")
    return (gtruedata[:, 0]).astype(int), gtruedata[:, 1], gtruedata[:, 2]

def get_generate_const_subfield_dict(experiment, obs_type, storage_dir=STORAGE_DIR,
                                     truth_dir=TRUTH_DIR, logger=None):
    """Get or generate a dict mapping which subfields contain which of NFIELDS independent truth
    shear values.

    If the subfield_dict file has already been built for this constant shear branch, loads and
    returns the saved copy.

    If the subfield_dict has not been built, or is older than the first entry in the set of
    shear_params files, the subfield_dict is built first, saved to file, then returned.

    @param experiment     Experiment for this branch, one of 'control', 'real_galaxy',
                          'variable_psf', 'multiepoch', 'full'
    @param obs_type       Observation type for this branch, one of 'ground' or 'space'
    @param storage_dir    Directory from/into which to load/store rotation files
    @param truth_dir      Root directory in which the truth information for the challenge is stored
    @param logger         Python logging.Logger instance, for message logging
    @return subfield_dict The subfield_dict (see code below for details)
    """
    import cPickle
    subfield_dict_file = os.path.join(
        storage_dir, SUBFIELD_DICT_FILE_PREFIX+experiment[0]+obs_type[0]+"c.pkl")
    mapper = great3sims.mapper.Mapper(truth_dir, experiment, obs_type, "constant")
    use_stored = True
    if not os.path.isfile(subfield_dict_file):
        use_stored = False
        if logger is not None:
            logger.info(
                "First build of shear-subfield dictionary using values from "+
                os.path.join(mapper.full_dir, "shear_params-*.yaml"))
    else:
        # Compare timestamps for the subfield_dict file and the first shear_params file
        # (subfield = 000) for this branch.  If the former is older than the latter, or this file, 
        # force rebuild...
        dictmtime = os.path.getmtime(subfield_dict_file)
        shear_params_file = os.path.join(mapper.full_dir, "shear_params-000.yaml")
        shear_params_mtime = os.path.getmtime(shear_params_file)
        if dictmtime < shear_params_mtime or dictmtime < os.path.getmtime(__file__):
            use_stored = False 
            if logger is not None:
                logger.info(
                    "Updating out-of-date shear-subfield dictionary using newer values from "+
                    os.path.join(mapper.full_dir, "shear_params-*.yaml"))
    # Then load or build (and save) the subfield_dict
    if use_stored is True:
        if logger is not None:
            logger.info("Loading shear-subfield dictionary from "+subfield_dict_file)  
        with open(subfield_dict_file, 'rb') as funit:
            subfield_dict = cPickle.load(funit)
    else:
        _, g1true, g2true = get_generate_const_truth(experiment, obs_type, logger=logger)
        # First of all get all the unique (g1, g2) values, in the order in which they first
        # appear in the arrays (so as not to mess up pairs) as suggested in
        # http://stackoverflow.com/questions/12926898/np-unique-without-sort
        g1unique, g1unique_indices = np.unique(g1true, return_index=True) 
        g2unique, g2unique_indices = np.unique(g2true, return_index=True)
        # Put back into first-found order
        g1unique_unsorted = [g1true[index] for index in sorted(g1unique_indices)]
        g2unique_unsorted = [g2true[index] for index in sorted(g2unique_indices)]
        # Sanity check
        if len(g1unique_unsorted) != NFIELDS or len(g2unique_unsorted) != NFIELDS:
            raise ValueError(
                "Number of unique shear values != NFIELDS!\n"+
                "NFIELDS = "+str(NFIELDS)+"; n_unique = "+str(len(g1unique_indices)))
        # Then construct the subfield dict by looping over these unique values and saving the
        # g1 and g2 values to an ordered list, along with a corresponding ordered list of
        # NumPy arrays containing indices of the subfields this shear was applied to 
        g1dict = {"value": g1unique_unsorted, "subfield_indices":[]}
        g2dict = {"value": g2unique_unsorted, "subfield_indices":[]}
        ifullset = np.arange(NSUBFIELDS, dtype=int)
        for g1trueval, g2trueval in zip(g1dict["value"], g2dict["value"]):

            ig1subset = ifullset[g1true == g1trueval]
            ig2subset = ifullset[g2true == g2trueval]
            if tuple(ig1subset) != tuple(ig2subset): # Tuple comparison
                raise ValueError(
                    "Unique values of truth g1 and g2 do not correspond pairwise!")
            if len(ig1subset) != NSUBFIELDS_PER_FIELD:
                raise ValueError(
                    "Fields of truth shear values do not contain equal numbers of subfields!")
            g1dict["subfield_indices"].append(ig1subset)
            g2dict["subfield_indices"].append(ig2subset)

        # Then put both g1 and g2 into the subfield_dict
        subfield_dict = {"g1": g1dict, "g2": g2dict}
        # Save the resulting subfield_dict
        if logger is not None:
            logger.info("Saving subfield_dict to "+subfield_dict_file)
        if not os.path.isdir(storage_dir):
            os.mkdir(storage_dir) 
        with open(subfield_dict_file, 'wb') as fout:
            cPickle.dump(subfield_dict, fout)
    # Then return
    return subfield_dict

def get_generate_const_rotations(experiment, obs_type, storage_dir=STORAGE_DIR, truth_dir=TRUTH_DIR,
                                 logger=None):
    """Get or generate an array of rotation angles for Q_const calculation.

    If the rotation file has already been built for this constant shear branch, loads and returns an
    array of rotation angles to align with the PSF.  This array is of shape `(NSUBFIELDS,)`, having
    averaged over the `n_epochs` epochs in the case of multi-epoch branches.

    If the rotation file has not been built, or is older than the first entry in the set of
    starshape_parameters files, the array of rotations is built, saved to file, then returned.

    @param experiment     Experiment for this branch, one of 'control', 'real_galaxy',
                          'variable_psf', 'multiepoch', 'full'
    @param obs_type       Observation type for this branch, one of 'ground' or 'space'
    @param storage_dir    Directory from/into which to load/store rotation files
    @param truth_dir      Root directory in which the truth information for the challenge is stored
    @param logger         Python logging.Logger instance, for message logging
    @return rotations     An array containing all the rotation angles, in radians
    """
    import great3sims
    rotfile = os.path.join(storage_dir, ROTATIONS_FILE_PREFIX+experiment[0]+obs_type[0]+"c.asc")
    mapper = great3sims.mapper.Mapper(truth_dir, experiment, obs_type, "constant")
    use_stored = True
    if not os.path.isfile(rotfile):
        use_stored = False
        if logger is not None:
            logger.info(
                "First build of rotations file using starshape_parameters from "+
                mapper.full_dir)
    else:
        # Then compare timestamps for the rotation file and the first starshape_parameters file
        # (subfield = 000, epoch =0) for this branch.  If the former is older than the latter, or
        # this file, force rebuild...
        rotmtime = os.path.getmtime(rotfile)
        starshape_file_template, _ ,_ = mapper.mappings['starshape_parameters']  
        starshape_file = os.path.join(
            mapper.full_dir, starshape_file_template % {"epoch_index": 0, "subfield_index": 0})
        starshapemtime = os.path.getmtime(starshape_file+".yaml")
        if rotmtime < starshapemtime or rotmtime < os.path.getmtime(__file__):
            use_stored = False
            if logger is not None:
                logger.info(
                    "Updating out-of-date rotations file using newer starshape_parameters from "+
                    mapper.full_dir)
    # Then load / build as required 
    if use_stored is True:
        if logger is not None:
            logger.info("Loading rotations from "+rotfile) 
        rotations = np.loadtxt(rotfile)[:, 1] # First column is just subfield indices
    else:
        # To build we must loop over all the subfields and epochs
        # First work out if the experiment is multi-exposure and has multiple epochs
        if experiment in ("multiepoch", "full"):
            import great3sims.constants
            n_epochs = great3sims.constants.n_epochs
        else:
            n_epochs = 1
        # Setup the array for storing the PSF values from which rotations are calculated
        psf_g1 = np.empty((NSUBFIELDS, n_epochs))
        psf_g2 = np.empty((NSUBFIELDS, n_epochs))
        mean_psf_g1 = np.empty(NSUBFIELDS)
        mean_psf_g2 = np.empty(NSUBFIELDS)
        for subfield_index in range(NSUBFIELDS):

            n_ignore = 0 # Counter for how many epochs had flagged, bad PSF g1/g2 values
            for epoch_index in range(n_epochs):

                starshape_parameters = mapper.read(
                    "starshape_parameters",
                    data_id={"epoch_index": epoch_index, "subfield_index": subfield_index})
                star_g1 = starshape_parameters["psf_g1"]
                star_g2 = starshape_parameters["psf_g2"]
                # Test for flagged failures (these do happen rarely and are given the value
                # psf_g1=psf_g2=-10.0, see writeStarParameters in great3sims/builders.py)
                # If the psf ellipticities are failed, we just ignore these for the (m, c) calcs
                if star_g1 > -9.9 and star_g2 > -9.9:
                    psf_g1[subfield_index, epoch_index] = star_g1
                    psf_g2[subfield_index, epoch_index] = star_g2
                else:
                    n_ignore += 1
                    psf_g1[subfield_index, epoch_index] = 0.
                    psf_g2[subfield_index, epoch_index] = 0.

            # Calculate the mean across the epochs in this subfield taking any flagged values into
            # account
            n_eff = n_epochs - n_ignore
            if n_eff > 0:
                mean_psf_g1[subfield_index] = (psf_g1[subfield_index, :]).sum() / float(n_eff) 
                mean_psf_g2[subfield_index] = (psf_g2[subfield_index, :]).sum() / float(n_eff)
            else:
                mean_psf_g1[subfield_index] = 0. # This is safe in np.arctan2() -> 0. 
                mean_psf_g2[subfield_index] = 0.
 
        rotations = .5 * np.arctan2(mean_psf_g2, mean_psf_g1)
        # We have built rotations, but then save this file as ascii for use next time
        if logger is not None:
            logger.info("Saving rotations to "+rotfile)    
        if not os.path.isdir(storage_dir):
            os.mkdir(storage_dir)
        with open(rotfile, "wb") as fout:
            fout.write("# Rotations for "+experiment+"-"+obs_type+"-constant\n")
            fout.write("# subfield_index  rotation [radians]\n")
            np.savetxt(fout, np.array((np.arange(NSUBFIELDS), rotations)).T, fmt=" %4d %+.18f")
    return rotations

def get_generate_variable_offsets(experiment, obs_type, storage_dir=STORAGE_DIR,
                                  truth_dir=TRUTH_DIR, logger=None):
    """Get or generate arrays of subfield_index, offset_deg_x, offset_deg_y, each of length
    `NSUBFIELDS`.

    If the offsets file has already been built for this variable shear branch, loads and returns the
    saved arrays.

    If the arrays of offset values have not been built, or are older than the first entry in the set
    of subfield_offset files, the arrays are built first, saved to file, then returned.

    @param experiment     Experiment for this branch, one of 'control', 'real_galaxy',
                          'variable_psf', 'multiepoch', 'full'
    @param obs_type       Observation type for this branch, one of 'ground' or 'space'
    @param storage_dir    Directory from/into which to load/store rotation files
    @param truth_dir      Root directory in which the truth information for the challenge is stored
    @param logger         Python logging.Logger instance, for message logging
    @return subfield_index, offset_deg_x, offset_deg_y
    """
    offsetfile = os.path.join(storage_dir, OFFSETS_FILE_PREFIX+experiment[0]+obs_type[0]+"v.asc") 
    mapper = great3sims.mapper.Mapper(truth_dir, experiment, obs_type, "variable")
    use_stored = True
    if not os.path.isfile(offsetfile):
        use_stored = False
        if logger is not None:
            logger.info(
                "First build of offsets file using subfield_offset files from "+
                mapper.full_dir)
    else:
        # Then compare timestamps for the offsets file and the first file
        # (subfield = 000) for this branch.  If the former is older than the latter, or
        # this file, force rebuild...
        offsetmtime = os.path.getmtime(offsetfile)
        subfield_offset_file = os.path.join(mapper.full_dir, "subfield_offset-000.yaml")
        subfield_offset_mtime = os.path.getmtime(subfield_offset_file)
        if offsetmtime < subfield_offset_mtime or offsetmtime < os.path.getmtime(__file__):
            use_stored = False 
            if logger is not None:
                logger.info(
                    "Updating out-of-date offset file using newer values from "+
                    os.path.join(mapper.full_dir, "subfield_offset-*.yaml"))
    # Then load / build as required 
    if use_stored is True:
        if logger is not None:
            logger.info("Loading offsets from "+offsetfile) 
        offsets = np.loadtxt(offsetfile)
    else:
        offsets_prefix = os.path.join(mapper.full_dir, "subfield_offset-") 
        offsets = np.empty((NSUBFIELDS, 3))
        import yaml
        offsets[:, 0] = np.arange(NSUBFIELDS)
        for i in range(NSUBFIELDS):

            offsets_file = offsets_prefix+("%03d" % i)+".yaml"
            with open(offsets_file, "rb") as funit:
                offsetdict = yaml.load(funit)
                offsets[i, 1] = offsetdict["offset_deg_x"]
                offsets[i, 2] = offsetdict["offset_deg_y"]

        if logger is not None:
            logger.info("Saving offset file to "+offsetfile)
        if not os.path.isdir(storage_dir):
            os.mkdir(storage_dir)
        with open(offsetfile, "wb") as fout:
            fout.write("# Subfield offsets for "+experiment+"-"+obs_type+"-variable\n")
            fout.write("# subfield_index  offset_deg_x  offset_deg_y\n")
            np.savetxt(fout, offsets, fmt=" %4d %.18e %.18e")
    return (offsets[:, 0]).astype(int), offsets[:, 1], offsets[:, 2]

def run_corr2(x, y, e1, e2, w, min_sep=THETA_MIN_DEG, max_sep=THETA_MAX_DEG, nbins=NBINS_THETA,
              cat_file_suffix='_temp.fits', params_file_suffix='_corr2.params',
              m2_file_suffix='_temp.m2', xy_units='degrees', sep_units='degrees',
              corr2_executable='corr2'):
    """Copied from presubmission.py
    """
    import pyfits
    import subprocess
    import tempfile
    # Create temporary, unique files for I/O
    catfile = tempfile.mktemp(suffix=cat_file_suffix)
    paramsfile = tempfile.mktemp(suffix=params_file_suffix)
    m2file = tempfile.mktemp(suffix=m2_file_suffix)
    # Write the basic corr2.params to temp location
    print_basic_corr2_params(paramsfile, min_sep=min_sep, max_sep=max_sep, nbins=nbins,
<<<<<<< HEAD
                             xy_units=xy_units, sep_units=sep_units,fits_columns=True)
    # Use fits binary table for faster I/O. (Converting to/from strings is slow.)
    # First, make the data into np arrays
    x_array = np.asarray(x).flatten()
=======
                             xy_units=xy_units, sep_units=sep_units, fits_columns=True)
    # Use fits binary table for faster I/O. (Converting to/from strings is slow.)
    # First, make the data into np arrays
    x_array = np.asarray(x).flatten()
    #DEBUG: print np.sum(x_array)
>>>>>>> d5772254
    y_array = np.asarray(y).flatten()
    g1_array = np.asarray(e1).flatten()
    g2_array = np.asarray(e2).flatten()
    w_array = np.asarray(w).flatten()
    # Then, mask out the >= 10 values
    use_mask = np.logical_and.reduce([g1_array<10.,g2_array<10.])
    # And finally make the FITS file
    x_col = pyfits.Column(name='x', format='1D', array=x_array[use_mask])
    y_col = pyfits.Column(name='y', format='1D', array=y_array[use_mask])
    g1_col = pyfits.Column(name='g1', format='1D', array=g1_array[use_mask])
    g2_col = pyfits.Column(name='g2', format='1D', array=g2_array[use_mask])
    w_col = pyfits.Column(name='w', format='1D', array=w_array[use_mask])
    cols = pyfits.ColDefs([x_col, y_col, g1_col, g2_col, w_col])
    table = pyfits.new_table(cols)
    phdu = pyfits.PrimaryHDU()
    hdus = pyfits.HDUList([phdu, table])
    hdus.writeto(catfile, clobber=True)
    subprocess.Popen([
        corr2_executable, str(paramsfile), 'file_name='+str(catfile), 'm2_file_name='+str(m2file)
        ]).wait()
    results = np.loadtxt(m2file)
    os.remove(paramsfile)
    os.remove(catfile)
    os.remove(m2file)
    return results

def print_basic_corr2_params(outfile, min_sep=THETA_MIN_DEG, max_sep=THETA_MAX_DEG,
                             nbins=NBINS_THETA, xy_units='degrees', sep_units='degrees',
                             fits_columns=False):
    """Write a bare-bones corr2.params file (used by corr2) to the file named outfile.
    """
    with open(outfile, 'wb') as fout:
        if fits_columns:
            fout.write("# Column description\n")
            fout.write("x_col = x\n")
            fout.write("y_col = y\n")
            fout.write("g1_col = g1\n")
            fout.write("g2_col = g2\n")
            fout.write("w_col = w\n")
            fout.write("\n")
            fout.write("# File info\n")
            fout.write("file_type=FITS")
        else:
            fout.write("# Column description\n")
            fout.write("x_col = 1\n")
            fout.write("y_col = 2\n")
            fout.write("g1_col = 3\n")
            fout.write("g2_col = 4\n")
            fout.write("w_col = 5\n")
        fout.write("\n")
        fout.write(
            "# Assume sign conventions for gamma were correct in the catalog passed to "+
            "presubmission.py\n")
        fout.write("flip_g1 = false\n")
        fout.write("flip_g2 = false\n")
        fout.write("\n")
        fout.write("# Describe the parameters of the requested correlation function\n")
        fout.write('min_sep=%f\n'%min_sep)
        fout.write('max_sep=%f\n'%max_sep)
        fout.write('nbins=%f\n'%nbins)
        fout.write('x_units='+str(xy_units)+'\n')
        fout.write('y_units='+str(xy_units)+'\n')
        fout.write('sep_units='+str(sep_units)+'\n')
        fout.write('\n')
        fout.write("# verbose specifies how much progress output the code should emit.\n")
        fout.write("verbose = 0\n")
        fout.write("\n")

def get_generate_variable_truth(experiment, obs_type, storage_dir=STORAGE_DIR, truth_dir=TRUTH_DIR,
                                logger=None, corr2_exec="corr2", make_plots=True,
                                file_prefixes=("galaxy_catalog",), suffixes=("",),
                                mapetruth_file_prefix=MAPETRUTH_FILE_PREFIX, output_xy_prefix=None):
    """Get or generate an array of truth map_E vectors for all the fields in this branch.

    If the map_E truth file has already been built for this variable shear branch, loads and returns
    the saved copies.

    If the array of truth values has not been built, or is older than the first entry in the set of
    galaxy_catalog files, the arrays are built first, saved to file, then returned.

    @param experiment        Experiment for this branch, one of 'control', 'real_galaxy',
                             'variable_psf', 'multiepoch', 'full'
    @param obs_type          Observation type for this branch, one of 'ground' or 'space'
    @param storage_dir       Directory from/into which to load/store rotation files
    @param truth_dir         Root directory in which the truth info for the challenge is stored
    @param logger            Python logging.Logger instance, for message logging
    @param corr2_exec        Path to Mike Jarvis' corr2 exectuable
    @param make_plots        Generate plotting output
    @param file_prefixes     Tuple containing one or more prefixes for file type in which to load
                             up shears, summing shears when `len(file_prefixes) >= 2`
                             [default = `("galaxy_catalog",)`]
    @param suffixes          Load up shear from entries "g1"+suffixes[0] and "g2"+suffixes[0] in the
                             `file_prefixes[0]`-type files, then add "g1"+suffixes[1] from
                             `file_prefixes[1]`-type files, etc.  Must be same length as 
                             `file_prefixes` tuple [default = `("",)`]
    @param mapetruth_file_prefix  Prefix for truth filename
    @param output_xy_prefix  Filename prefix (and switch if not None) for x-y position debug output
    @return field, theta, map_E, map_B, maperr
    """
    # Sanity check on suffixes & prefixes
    if len(suffixes) != len(file_prefixes):
        raise ValueError("Input file_prefixes and suffixes kwargs must be same length.")
    # Build basic x and y grids to use for coord positions: note we do this here rather than as
    # needed later so as to check the dimensions (meshgrid is very quick anyway)
    xgrid_deg, ygrid_deg = np.meshgrid(
        np.arange(0., XMAX_GRID_DEG, DX_GRID_DEG), np.arange(0., XMAX_GRID_DEG, DX_GRID_DEG))
    xgrid_deg = xgrid_deg.flatten() # Flatten these - the default C ordering corresponds to the way
    ygrid_deg = ygrid_deg.flatten() # the true shears are ordered too, which is handy
    if len(xgrid_deg) != NGALS_PER_SUBFIELD:
        raise ValueError(
            "Dimensions of xgrid_deg and ygrid_deg do not match NGALS_PER_SUBFIELD.  Please check "+
            "the values of XMAX_GRID_DEG and DX_GRID_DEG in evaluate.py.")
    # Define storage file and check for its existence and/or age
    mapEtruefile = os.path.join(
        storage_dir, mapetruth_file_prefix+experiment[0]+obs_type[0]+"v.asc")
    mapper = great3sims.mapper.Mapper(truth_dir, experiment, obs_type, "variable") 
    use_stored = True
    if not os.path.isfile(mapEtruefile):
        use_stored = False
        if logger is not None:
            logger.info(
                "First build of map_E truth file using "+str(file_prefixes)+" files from "+
                mapper.full_dir)
    else:
        # Then compare timestamps for the mapE file and the newest file_prefixes[:]-000.fits file
        # (subfield = 000) for this branch.  If the former is older than the latter, or
        # this file, force rebuild...
        mapEmtime = os.path.getmtime(mapEtruefile)
        catalogmtime = 0 # Set earliest possible T
        for prefix in file_prefixes:

            catalog_file = os.path.join(mapper.full_dir, prefix+"-000.fits")
            tmpmtime = os.path.getmtime(catalog_file)
            if tmpmtime > catalogmtime: catalogmtime = tmpmtime

        if mapEmtime < catalogmtime or mapEmtime < os.path.getmtime(__file__):
            use_stored = False
            if logger is not None:
                logger.info(
                    "Updating out-of-date map_E file using newer "+str(file_prefixes)+" files "+
                    "from "+mapper.full_dir)
    # Then load / build as required 
    if use_stored is True:
        if logger is not None:
            logger.info("Loading truth map_E from "+mapEtruefile)
        data = np.loadtxt(mapEtruefile)
        field, theta, map_E, map_B, maperr = (
            data[:, 0].astype(int), data[:, 1], data[:, 2], data[:, 3], data[:, 4])
    else:
        # Define the field array, then theta and map arrays in which we'll store the results
        field = np.arange(NBINS_THETA * NFIELDS) / NBINS_THETA
        theta = np.empty(NBINS_THETA * NFIELDS)
        map_E = np.empty(NBINS_THETA * NFIELDS)
        map_B = np.empty(NBINS_THETA * NFIELDS)
        maperr = np.empty(NBINS_THETA * NFIELDS)
        # Load the offsets
        subfield_indices, offset_deg_x, offset_deg_y = get_generate_variable_offsets(
            experiment, obs_type, storage_dir=storage_dir, truth_dir=truth_dir, logger=logger)
        # Setup some storage arrays into which we'll write
        g1true = np.zeros((NGALS_PER_SUBFIELD, NSUBFIELDS_PER_FIELD))
        g2true = np.zeros((NGALS_PER_SUBFIELD, NSUBFIELDS_PER_FIELD))
        xfield = np.empty((NGALS_PER_SUBFIELD, NSUBFIELDS_PER_FIELD)) 
        yfield = np.empty((NGALS_PER_SUBFIELD, NSUBFIELDS_PER_FIELD)) 
        # Loop over fields
        import pyfits
        for ifield in range(NFIELDS):

            # Read in all the shears in this field and store
            for jsub in range(NSUBFIELDS_PER_FIELD):

                # Build the x,y grid using the subfield offsets
                isubfield_index = jsub + ifield * NSUBFIELDS_PER_FIELD
                xfield[:, jsub] = xgrid_deg + offset_deg_x[isubfield_index]
                yfield[:, jsub] = ygrid_deg + offset_deg_y[isubfield_index]
                # If requested (by setting output_xy_prefix) then write these xy out for diagnostic
                if output_xy_prefix is not None:
                    output_xy_filename = output_xy_prefix+("-sub%03d" % isubfield_index)+".asc"
                    print "Writing "+output_xy_filename+" as requested..."
                    with open(output_xy_filename, 'wb') as fout:
                        fout.write("# x  y\n")
                        np.savetxt(fout, np.array((xfield[:, jsub], yfield[:, jsub])).T)
                # Then loop over the supplied file_prefixes and g1/g2 suffixes, summing shears
                for prefix, suffix in zip(file_prefixes, suffixes):

                    galcatfile = os.path.join(
                        mapper.full_dir, (prefix+"-%03d.fits" % isubfield_index))
                    truedata = pyfits.getdata(galcatfile)
                    if len(truedata) != NGALS_PER_SUBFIELD:
                        raise ValueError(
                            "Number of records in "+galcatfile+" (="+str(len(truedata))+") is not "+
                            "equal to NGALS_PER_SUBFIELD (="+str(NGALS_PER_SUBFIELD)+")")
                    g1true[:, jsub] += truedata["g1"+suffix]
                    g2true[:, jsub] += truedata["g2"+suffix] 

            # If requested (by setting output_xy_prefix) then write these xy out for diagnostic
            if output_xy_prefix is not None:
                output_xy_filename = output_xy_prefix+("-%03d" % ifield)+".asc"
                with open(output_xy_filename, 'wb') as fout:
                    fout.write("# x  y\n")
                    np.savetxt(fout, np.array((xfield.flatten(), yfield.flatten())).T)

            # Having got the x,y and g1, g2 for all the subfields in this field, flatten and use
            # to calculate the map_E
            map_results = run_corr2(
                xfield.flatten(), yfield.flatten(), g1true.flatten(), g2true.flatten(),
                np.ones(NGALS_PER_SUBFIELD * NSUBFIELDS_PER_FIELD), min_sep=THETA_MIN_DEG,
                max_sep=THETA_MAX_DEG, nbins=NBINS_THETA, corr2_executable=corr2_exec,
                xy_units="degrees", sep_units="degrees")
            theta[ifield * NBINS_THETA: (ifield + 1) * NBINS_THETA] = map_results[:, 0] 
            map_E[ifield * NBINS_THETA: (ifield + 1) * NBINS_THETA] = map_results[:, 1]     
            map_B[ifield * NBINS_THETA: (ifield + 1) * NBINS_THETA] = map_results[:, 2]
            maperr[ifield * NBINS_THETA: (ifield + 1) * NBINS_THETA] = map_results[:, 5]

        # Save these in ASCII format
        if logger is not None:
            logger.info("Saving truth map_E file to "+mapEtruefile)
        with open(mapEtruefile, "wb") as fout:
            fout.write("# True aperture mass statistics for "+experiment+"-"+obs_type+"-variable\n")
            fout.write("# field_index  theta [deg]  map_E  map_B  maperr\n")
            np.savetxt(
                fout, np.array((field, theta, map_E, map_B, maperr)).T,
                fmt=" %2d %.18e %.18e %.18e %.18e")
    if make_plots:
        import matplotlib.pyplot as plt
        plt.figure(figsize=(10, 8))
        plt.subplot(211)
        for ifield in range(NFIELDS):
            plt.semilogx(
                theta[ifield * NBINS_THETA: (ifield + 1) * NBINS_THETA],
                map_E[ifield * NBINS_THETA: (ifield + 1) * NBINS_THETA], label="Field "+str(ifield))
        plt.ylim(-2.e-5, 2.e-5)
        plt.title(mapEtruefile+" E-mode")
        plt.ylabel("Ap. Mass Dispersion")
        plt.axhline(ls="--", color="k")
        plt.legend()
        plt.subplot(212)
        for ifield in range(NFIELDS):
            plt.semilogx(
                theta[ifield * NBINS_THETA: (ifield + 1) * NBINS_THETA],
                map_B[ifield * NBINS_THETA: (ifield + 1) * NBINS_THETA], label="Field "+str(ifield))
        plt.ylim(-2.e-5, 2.e-5)
        plt.title(mapEtruefile+" B-mode")
        plt.xlabel("Theta [degrees]")
        plt.ylabel("Ap. Mass Dispersion")
        plt.axhline(ls="--", color="k")
        plt.legend()
        plotfile = mapEtruefile.rstrip("asc")+"png"
        if logger is not None:
            logger.info("Saving plot output to "+plotfile)
        plt.savefig(plotfile)
    # Then return
    return field, theta, map_E, map_B, maperr

def q_constant(submission_file, experiment, obs_type, storage_dir=STORAGE_DIR, truth_dir=TRUTH_DIR,
               logger=None, normalization=NORMALIZATION_CONSTANT, just_q=False, cfid=CFID,
               mfid=MFID, pretty_print=False, flip_g1=False, flip_g2=False):
    """Calculate the Q_c for a constant shear branch submission.

    @param submission_file  File containing the user submission.
    @param experiment       Experiment for this branch, one of 'control', 'real_galaxy',
                            'variable_psf', 'multiepoch', 'full'
    @param obs_type         Observation type for this branch, one of 'ground' or 'space'
    @param storage_dir      Directory from/into which to load/store rotation files
    @param truth_dir        Root directory in which the truth information for the challenge is
                            stored
    @param logger           Python logging.Logger instance, for message logging
    @param normalization    Normalization factor for the metric
    @param just_q           Set `just_q = True` (default is `False`) to only return Q_c rather than
                            the default behaviour of returning a tuple including best fitting c+,
                            m+, cx, mx, etc.
    @param cfid             Fiducial, target c value
    @param mfid             Fiducial, target m value 
    @return The metric Q_c, & optionally best fitting c+, m+, cx, mx, sigc+, sigcm+, sigcx, sigmx.
    """
    if not os.path.isfile(submission_file):
        raise ValueError("Supplied submission_file '"+submission_file+"' does not exist.")
    # Load the submission and label the slices we're interested in
    if logger is not None:
        logger.info("Calculating Q_c metric for "+submission_file)
    data = np.loadtxt(submission_file)
    subfield = data[:, 0]  
    g1sub = data[:, 1]
    g2sub = data[:, 2]
    if flip_g1: g1sub = -g1sub
    if flip_g2: g2sub = -g2sub
    # Load up the rotations, then rotate g1 & g2 in the correct sense.
    # NOTE THE MINUS SIGNS!  This is because we need to rotate the coordinates *back* into a frame
    # in which the primary direction of the PSF is g1, and the orthogonal is g2
    try: # Put this in a try except block to handle funky submissions better
        rotations = get_generate_const_rotations(
            experiment, obs_type, truth_dir=truth_dir, storage_dir=storage_dir, logger=logger)
        g1srot = g1sub * np.cos(-2. * rotations) - g2sub * np.sin(-2. * rotations)
        g2srot = g1sub * np.sin(-2. * rotations) + g2sub * np.cos(-2. * rotations)
        # Load the truth
        _, g1truth, g2truth = get_generate_const_truth(
             experiment, obs_type, truth_dir=truth_dir, storage_dir=storage_dir, logger=logger)
        # Rotate the truth in the same sense, then use the g3metrics.fitline routine to
        # perform simple linear regression
        g1trot = g1truth * np.cos(-2. * rotations) - g2truth * np.sin(-2. * rotations)
        g2trot = g1truth * np.sin(-2. * rotations) + g2truth * np.cos(-2. * rotations)
        Q_c, c1, m1, c2, m2, sigc1, sigm1, sigc2, sigm2 = g3metrics.metricQZ1_const_shear(
            g1srot, g2srot, g1trot, g2trot, cfid=cfid, mfid=mfid)
        Q_c *= normalization
    except Exception as err:
        # Something went wrong... We'll handle this silently setting all outputs to zero but warn
        # the user via any supplied logger; else raise
        Q_c, c1, m1, c2, m2, sigc1, sigm1, sigc2, sigm2 = 0, 0, 0, 0, 0, 0, 0, 0, 0
        print err
        if logger is not None:
            logger.warn(err.message)
        else:
            raise err # ...Raise exception if there is no logger
    # Then return
    if just_q:
        ret = Q_c
    else:
        if pretty_print:
            print
            print "Evaluated results for submission "+str(submission_file)
            print
            print "Q_c =  %.4f" % Q_c
            print "c+  = %+.5f +/- %.5f" % (c1, sigc1)
            print "cx  = %+.5f +/- %.5f" % (c2, sigc2)
            print "m+  = %+.5f +/- %.5f" % (m1, sigm1)
            print "mx  = %+.5f +/- %.5f" % (m2, sigm2)
            print
        ret = (Q_c, c1, m1, c2, m2, sigc1, sigm1, sigc2, sigm2)
    return ret

def q_variable(submission_file, experiment, obs_type, truth_dir=TRUTH_DIR, storage_dir=STORAGE_DIR,
<<<<<<< HEAD
               logger=None, normalization=NORMALIZATION_VARIABLE, corr2_exec="corr2"):
=======
               logger=None, normalization=NORMALIZATION_VARIABLE, corr2_exec="corr2",
               poisson_weight=False, usebins=USEBINS, fractional_diff=False):
>>>>>>> d5772254
    """Calculate the Q_v for a variable shear branch submission.

    @param submission_file  File containing the user submission.
    @param experiment       Experiment for this branch, one of 'control', 'real_galaxy',
                            'variable_psf', 'multiepoch', 'full'
    @param obs_type         Observation type for this branch, one of 'ground' or 'space'
    @param storage_dir      Directory from/into which to load/store rotation files
    @param truth_dir        Root directory in which the truth information for the challenge is
                            stored
    @param logger           Python logging.Logger instance, for message logging
    @param normalization    Normalization factor for the metric
    @param corr2_exec       Path to Mike Jarvis' corr2 exectuable
<<<<<<< HEAD
=======
    @param poisson_weight   If `True`, use the relative Poisson errors in each bin of map_E
                            to form an inverse variance weight for the difference metric
                            [default = `False`]
    @param usebins          An array the same shape as EXPECTED_THETA specifying which bins to
                            use in the calculation of Q_v [default = `USEBINS`].  If set to `None`,
                            uses all bins
    @param fractional_diff  Use a fractional, rather than absolute difference in metric
>>>>>>> d5772254
    @return The metric Q_v
    """
    if not os.path.isfile(submission_file):
        raise ValueError("Supplied submission_file '"+submission_file+"' does not exist.")
    # Load the submission and label the slices we're interested in
    if logger is not None:
        logger.info("Calculating Q_v metric for "+submission_file)
    data = np.loadtxt(submission_file)
    # We are stating that we want at least 4 and up to 5 columns, so check for this
    if data.shape not in ((NBINS_THETA * NFIELDS, 4), (NBINS_THETA * NFIELDS, 5)):
        raise ValueError("Submission "+str(submission_file)+" is not the correct shape!")
    # Extract the salient parts of the submission from data
    field_sub = data[:, 0].astype(int)
    theta_sub = data[:, 1]
    map_E_sub = data[:, 2]
    # Load/generate the truth shear signal, including the maperr (a good estimate of the relative
    # Poisson errors per bin) which we will use to provide a weight
    field_true, theta_true, map_E_true, _, maperr_true = get_generate_variable_truth(
        experiment, obs_type, truth_dir=truth_dir, storage_dir=storage_dir, logger=logger,
<<<<<<< HEAD
        corr2_exec=corr2_exec)
=======
        corr2_exec=corr2_exec, mapetruth_file_prefix=MAPETRUTH_FILE_PREFIX)
    # Set up the weight
    if poisson_weight:
        weight = 1. / maperr**2 # Inverse variance weight
    else:
        weight = np.ones_like(map_E_true)
    # Set up the usebins to use if `usebins == None` (use all bins)
    if usebins is None:
        usebins = np.repeat(True, NBINS_THETA * NFIELDS)
>>>>>>> d5772254
    try: # Put this in a try except block to handle funky submissions better
        np.testing.assert_array_almost_equal( # Sanity check out truth / expected theta bins
            theta_true, EXPECTED_THETA, decimal=3,
            err_msg="BIG SNAFU! Truth theta does not match the EXPECTED_THETA, failing...")
        np.testing.assert_array_equal(
            field_sub, field_true, err_msg="User field array does not match truth.")
        np.testing.assert_array_almost_equal(
            theta_sub, theta_true, decimal=3, err_msg="User theta array does not match truth.")
        # The definition of Q_v is so simple there is no need to use the g3metrics version
        if not fractional_diff:
            Q_v = normalization * np.sum(weight[usebins]) / np.sum(
                weight[usebins] * np.abs(map_E_sub[usebins] - map_E_true[usebins]))
        else:
            Q_v = normalization * np.sum(weight[usebins]) / np.sum(
                weight[usebins] * np.abs(
                    (map_E_sub[usebins] - map_E_true[usebins]) / map_E_true[usebins])
                ) 
    except Exception as err:
        Q_v = 0. # If the theta or field do not match, let's be strict and force Q_v...
        if logger is not None:
            logger.warn(err.message) # ...But let's warn if there's a logger!
        else:                        # ...And raise the exception if not
            raise err
    # Then return Q_v
    return Q_v<|MERGE_RESOLUTION|>--- conflicted
+++ resolved
@@ -93,17 +93,12 @@
 NBINS_THETA = 15     # Number of logarithmic bins theta for the aperture mass dispersion
 
 EXPECTED_THETA = np.array([ # Array of theta values expected in submissions, good to 3 d.p.
-<<<<<<< HEAD
-    0.0246, 0.0372,  0.0563,  0.0853,  0.129 ,  0.1953,  0.2955, 0.4472,  0.6768,  1.0242,  1.5499,
-    2.3455,  3.5495,  5.3716, 8.1289] * NFIELDS)
-=======
     0.0246,  0.0372,  0.0563,  0.0853,  0.1290,  0.1953,  0.2955, 0.4472,  0.6768,  1.0242,  1.5499,
     2.3455,  3.5495,  5.3716,  8.1289] * NFIELDS)
 
 USEBINS = np.array([ # Which of the theta bins above to actually use in calculating the metric?
     False,   False,   False,   True,    True,    True,    True,   True,    True,    True,    True,
     True,    True,    False,   False] * NFIELDS) # Note the *NFIELDS to match per-field theta layout
->>>>>>> d5772254
 
 STORAGE_DIR = "./metric_calculation_products" # Folder into which to store useful intermediate
                                               # outputs of metric calculations (e.g. rotation files,
@@ -243,7 +238,7 @@
         _, g1true, g2true = get_generate_const_truth(experiment, obs_type, logger=logger)
         # First of all get all the unique (g1, g2) values, in the order in which they first
         # appear in the arrays (so as not to mess up pairs) as suggested in
-        # http://stackoverflow.com/questions/12926898/np-unique-without-sort
+        # http://stackoverflow.com/questions/12926898/numpy-unique-without-sort
         g1unique, g1unique_indices = np.unique(g1true, return_index=True) 
         g2unique, g2unique_indices = np.unique(g2true, return_index=True)
         # Put back into first-found order
@@ -474,18 +469,11 @@
     m2file = tempfile.mktemp(suffix=m2_file_suffix)
     # Write the basic corr2.params to temp location
     print_basic_corr2_params(paramsfile, min_sep=min_sep, max_sep=max_sep, nbins=nbins,
-<<<<<<< HEAD
-                             xy_units=xy_units, sep_units=sep_units,fits_columns=True)
-    # Use fits binary table for faster I/O. (Converting to/from strings is slow.)
-    # First, make the data into np arrays
-    x_array = np.asarray(x).flatten()
-=======
                              xy_units=xy_units, sep_units=sep_units, fits_columns=True)
     # Use fits binary table for faster I/O. (Converting to/from strings is slow.)
     # First, make the data into np arrays
     x_array = np.asarray(x).flatten()
     #DEBUG: print np.sum(x_array)
->>>>>>> d5772254
     y_array = np.asarray(y).flatten()
     g1_array = np.asarray(e1).flatten()
     g2_array = np.asarray(e2).flatten()
@@ -816,12 +804,8 @@
     return ret
 
 def q_variable(submission_file, experiment, obs_type, truth_dir=TRUTH_DIR, storage_dir=STORAGE_DIR,
-<<<<<<< HEAD
-               logger=None, normalization=NORMALIZATION_VARIABLE, corr2_exec="corr2"):
-=======
                logger=None, normalization=NORMALIZATION_VARIABLE, corr2_exec="corr2",
                poisson_weight=False, usebins=USEBINS, fractional_diff=False):
->>>>>>> d5772254
     """Calculate the Q_v for a variable shear branch submission.
 
     @param submission_file  File containing the user submission.
@@ -834,8 +818,6 @@
     @param logger           Python logging.Logger instance, for message logging
     @param normalization    Normalization factor for the metric
     @param corr2_exec       Path to Mike Jarvis' corr2 exectuable
-<<<<<<< HEAD
-=======
     @param poisson_weight   If `True`, use the relative Poisson errors in each bin of map_E
                             to form an inverse variance weight for the difference metric
                             [default = `False`]
@@ -843,7 +825,6 @@
                             use in the calculation of Q_v [default = `USEBINS`].  If set to `None`,
                             uses all bins
     @param fractional_diff  Use a fractional, rather than absolute difference in metric
->>>>>>> d5772254
     @return The metric Q_v
     """
     if not os.path.isfile(submission_file):
@@ -863,9 +844,6 @@
     # Poisson errors per bin) which we will use to provide a weight
     field_true, theta_true, map_E_true, _, maperr_true = get_generate_variable_truth(
         experiment, obs_type, truth_dir=truth_dir, storage_dir=storage_dir, logger=logger,
-<<<<<<< HEAD
-        corr2_exec=corr2_exec)
-=======
         corr2_exec=corr2_exec, mapetruth_file_prefix=MAPETRUTH_FILE_PREFIX)
     # Set up the weight
     if poisson_weight:
@@ -875,7 +853,6 @@
     # Set up the usebins to use if `usebins == None` (use all bins)
     if usebins is None:
         usebins = np.repeat(True, NBINS_THETA * NFIELDS)
->>>>>>> d5772254
     try: # Put this in a try except block to handle funky submissions better
         np.testing.assert_array_almost_equal( # Sanity check out truth / expected theta bins
             theta_true, EXPECTED_THETA, decimal=3,
